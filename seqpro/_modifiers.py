<<<<<<< HEAD
import numpy as np
import torch
from tqdm.auto import tqdm

from ._helpers import (COMPLEMENT_DNA, COMPLEMENT_RNA, _char_array_to_string,
                       _one_hot2token, _string_to_char_array, _token2one_hot)


# my own
def reverse_complement_seq(seq, vocab="DNA"):
    """Reverse complement a single sequence."""
    if isinstance(seq, str):
        if vocab == "DNA":
            return "".join(COMPLEMENT_DNA.get(base, base) for base in reversed(seq))
        elif vocab == "RNA":
            return "".join(COMPLEMENT_RNA.get(base, base) for base in reversed(seq))
        else:
            raise ValueError("Invalid vocab, only DNA or RNA are currently supported")
    elif isinstance(seq, np.ndarray):
        return torch.from_numpy(np.flip(seq, axis=(0, 1)).copy()).numpy()

# my own
def reverse_complement_seqs(seqs, vocab="DNA", verbose=True):
    """Reverse complement set of sequences."""
    if isinstance(seqs[0], str):
        return np.array(
            [
                reverse_complement_seq(seq, vocab)
                for i, seq in tqdm(
                    enumerate(seqs),
                    total=len(seqs),
                    desc="Reverse complementing sequences",
                    disable=not verbose,
                )
            ]
        )
    elif isinstance(seqs[0], np.ndarray):
        return torch.from_numpy(np.flip(seqs, axis=(1, 2)).copy()).numpy()
    
# my own
def shuffle_seq(seq,  one_hot=False, seed=None):
    np.random.seed(seed)
    
    if one_hot:
        seq = np.argmax(seq, axis=-1)
        
    shuffled_idx = np.random.permutation(len(seq))
    shuffled_seq = np.array([seq[i] for i in shuffled_idx], dtype=seq.dtype)
    
    if one_hot:
        shuffled_seq = np.eye(4)[shuffled_seq]
        return shuffled_seq
    
    else:
        return np.array("".join(shuffled_seq))
=======
from typing import Optional, Tuple, Union, cast

import numpy as np
>>>>>>> 33a7822a

from numpy.typing import NDArray

from ._numba import gufunc_jitter_helper
from ._utils import SeqType, _check_axes, cast_seqs
from .alphabets._alphabets import NucleotideAlphabet


def reverse_complement(
    seqs: SeqType,
    alphabet: NucleotideAlphabet,
    length_axis: Optional[int] = None,
    ohe_axis: Optional[int] = None,
):
    """Reverse complement a sequence.

    Parameters
    ----------
    seqs : str, list[str], ndarray[str, bytes, uint8]
    alphabet : NucleotideAlphabet
    length_axis : Optional[int], optional
        Needed for array input. Length axis, by default None
    ohe_axis : Optional[int], optional
        Needed for OHE input. One hot encoding axis, by default None

    Returns
    -------
    ndarray[bytes, uint8]
        Array of bytes (S1) or uint8 for string or OHE input, respectively.
    """
    return alphabet.reverse_complement(seqs, length_axis, ohe_axis)


def k_shuffle(
    seqs: SeqType,
    k: int,
    *,
    length_axis: Optional[int] = None,
    ohe_axis: Optional[int] = None,
    seed: Optional[int] = None,
    alphabet: Optional[NucleotideAlphabet] = None,
) -> NDArray[Union[np.bytes_, np.uint8]]:
    """Shuffle sequences while preserving k-let frequencies.

    Parameters
    ----------
    seqs : SeqType
    k : int
        Size of k-lets to preserve frequencies of.
    length_axis : Optional[int], optional
        Needed for array input. Axis that corresponds to the length of sequences.
    ohe_axes : Optional[int], optional
        Needed for OHE input. Axis that corresponds to the one hot encoding, should be
        the same size as the length of the alphabet.
    seed : Optional[int], optional
        Seed for shuffling.
    alphabet : Optional[NucleotideAlphabet], optional
        Alphabet, needed for OHE sequence input.
    """
    try:
        import ushuffle
    except ImportError:
        raise ImportError("Please install ushuffle to use this function (pip install ushuffle))")
    
    _check_axes(seqs, length_axis, ohe_axis)

    seqs = cast_seqs(seqs)

    # only get here if seqs was str or list[str]
    if length_axis is None:
        length_axis = -1

    if k == 1:
        rng = np.random.default_rng(seed)
        return rng.permuted(seqs, axis=length_axis)

    if seed is not None:
        import importlib

        importlib.reload(ushuffle)
        ushuffle.set_seed(seed)

    seqs = seqs.copy()

    if seqs.dtype == np.uint8:
        assert ohe_axis is not None
        seqs = cast(NDArray[np.uint8], seqs)
        ohe = True
        if alphabet is None:
            raise ValueError("Need an alphabet to process OHE sequences.")
        seqs = alphabet.decode_ohe(seqs, ohe_axis=ohe_axis)
    else:
        ohe = False

    length = seqs.shape[length_axis]
    with np.nditer(
        seqs.view(f"S{length}").ravel(), op_flags=["readwrite"]  # type: ignore
    ) as it:
        for seq in it:
            seq[...] = ushuffle.shuffle(seq.tobytes(), k)  # type: ignore

    if ohe:
        assert ohe_axis is not None
        assert alphabet is not None
        seqs = cast(NDArray[np.bytes_], seqs)
        seqs = alphabet.ohe(seqs).swapaxes(-1, ohe_axis)

    return seqs


def bin_coverage(
    coverage: NDArray[np.number],
    bin_width: int,
    length_axis: int,
    normalize=False,
) -> NDArray[np.number]:
    """Bin coverage by summing over non-overlapping windows.

    Parameters
    ----------
    coverage_array : NDArray
    bin_width : int
        Width of the windows to sum over. Must be an even divisor of the length
        of the coverage array. If not, raises an error. The length dimension is
        assumed to be the second dimension.
    length_axis: int
    normalize : bool, default False
        Whether to normalize by the length of the bin.

    Returns
    -------
    binned_coverage : NDArray
    """
    length = coverage.shape[length_axis]
    if length % bin_width != 0:
        raise ValueError("Bin width must evenly divide length.")
    binned_coverage = np.add.reduceat(
        coverage, np.arange(0, length, bin_width), axis=length_axis
    )
    if normalize:
        binned_coverage /= bin_width
    return binned_coverage


def jitter(
    *arrays: NDArray,
    max_jitter: int,
    length_axis: int,
    jitter_axes: Union[int, Tuple[int, ...]],
    seed: Optional[int] = None,
):
    """Randomly jitter data from arrays, using the same jitter across arrays.

    Parameters
    ----------
    *arrays : NDArray
        Arrays to be jittered. They must have the same sizez jitter and length
        axes.
    max_jitter : int
        Maximum jitter amount.
    length_axis : int
    jitter_axes : Tuple[int, ...]
        Each element along the jitter axes will be randomly jittered *independently*.
        Thus, if jitter_axes = 0, then every slice of data along axis 0 would be
        jittered independently. If jitter_axes = (0, 1), then each element along axes 0
        and 1 would be randomly jittered independently.
    seed : Optional[int], optional
        Random seed, by default None

    Returns
    -------
    arrays
        Jittered arrays. Will have a new length equal to length - 2*max_jitter.
    """
    if isinstance(jitter_axes, int):
        jitter_axes = (jitter_axes,)

    destination_axes = list(range(-len(jitter_axes) - 1, 0))
    arrays = [
        np.moveaxis(a, [*jitter_axes, length_axis], destination_axes) for a in arrays
    ]

    jitter_axes_shape = arrays[0].shape[-len(destination_axes) : -1]
    for arr in arrays:
        if arr.shape[-len(destination_axes) : -1] != jitter_axes_shape:
            raise ValueError("Got arrays with different sized jitter axes.")
        if arr.shape[-1] - 2 * max_jitter <= 0:
            raise ValueError("Jittered length is <= 0")

    rng = np.random.default_rng(seed)
    starts = rng.integers(0, max_jitter + 1, jitter_axes_shape)

    sliced_arrs = []
    for arr in arrays:
        jittered_length = arr.shape[-1] - 2 * max_jitter
        sliced = np.empty_like(arr)
        gufunc_jitter_helper(arr, starts, max_jitter, sliced, axis=-1)  # type: ignore
        sliced = sliced[..., :jittered_length]
        sliced = np.moveaxis(sliced, destination_axes, [*jitter_axes, length_axis])
        sliced_arrs.append(sliced)

    return tuple(sliced_arrs)


def random_seqs(
    shape: Union[int, Tuple[int, ...]],
    alphabet: NucleotideAlphabet,
    seed: Optional[int] = None,
):
    """Generate random nucleotide sequences.

    Parameters
    ----------
    shape : int, tuple[int]
        Shape of sequences to generate
    alphabet : NucleotideAlphabet
        Alphabet to sample nucleotides from.
    seed : int, optional
        Random seed.

    Returns
    -------
    ndarray
        Randomly generated sequences.
    """
    rng = np.random.default_rng(seed)
    return rng.choice(alphabet.array, size=shape)<|MERGE_RESOLUTION|>--- conflicted
+++ resolved
@@ -1,64 +1,6 @@
-<<<<<<< HEAD
+from typing import Optional, Tuple, Union, cast
+
 import numpy as np
-import torch
-from tqdm.auto import tqdm
-
-from ._helpers import (COMPLEMENT_DNA, COMPLEMENT_RNA, _char_array_to_string,
-                       _one_hot2token, _string_to_char_array, _token2one_hot)
-
-
-# my own
-def reverse_complement_seq(seq, vocab="DNA"):
-    """Reverse complement a single sequence."""
-    if isinstance(seq, str):
-        if vocab == "DNA":
-            return "".join(COMPLEMENT_DNA.get(base, base) for base in reversed(seq))
-        elif vocab == "RNA":
-            return "".join(COMPLEMENT_RNA.get(base, base) for base in reversed(seq))
-        else:
-            raise ValueError("Invalid vocab, only DNA or RNA are currently supported")
-    elif isinstance(seq, np.ndarray):
-        return torch.from_numpy(np.flip(seq, axis=(0, 1)).copy()).numpy()
-
-# my own
-def reverse_complement_seqs(seqs, vocab="DNA", verbose=True):
-    """Reverse complement set of sequences."""
-    if isinstance(seqs[0], str):
-        return np.array(
-            [
-                reverse_complement_seq(seq, vocab)
-                for i, seq in tqdm(
-                    enumerate(seqs),
-                    total=len(seqs),
-                    desc="Reverse complementing sequences",
-                    disable=not verbose,
-                )
-            ]
-        )
-    elif isinstance(seqs[0], np.ndarray):
-        return torch.from_numpy(np.flip(seqs, axis=(1, 2)).copy()).numpy()
-    
-# my own
-def shuffle_seq(seq,  one_hot=False, seed=None):
-    np.random.seed(seed)
-    
-    if one_hot:
-        seq = np.argmax(seq, axis=-1)
-        
-    shuffled_idx = np.random.permutation(len(seq))
-    shuffled_seq = np.array([seq[i] for i in shuffled_idx], dtype=seq.dtype)
-    
-    if one_hot:
-        shuffled_seq = np.eye(4)[shuffled_seq]
-        return shuffled_seq
-    
-    else:
-        return np.array("".join(shuffled_seq))
-=======
-from typing import Optional, Tuple, Union, cast
-
-import numpy as np
->>>>>>> 33a7822a
 
 from numpy.typing import NDArray
 
