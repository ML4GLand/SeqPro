--- conflicted
+++ resolved
@@ -39,17 +39,10 @@
     """
     _check_axes(seqs, length_axis, False)
 
-<<<<<<< HEAD
-    string_input = isinstance(seqs, (str, list)) or (
-        isinstance(seqs, np.ndarray) and seqs.dtype.kind == "U"
-    ) or (
-        isinstance(seqs, np.ndarray) and seqs.dtype.type == np.object_
-=======
     string_input = (
         isinstance(seqs, (str, list))
         or (isinstance(seqs, np.ndarray) and seqs.dtype.kind == "U")
         or (isinstance(seqs, np.ndarray) and seqs.dtype.type == np.object_)
->>>>>>> 7232c43c
     )
 
     seqs = cast_seqs(seqs)
