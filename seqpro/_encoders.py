from typing import Literal, Optional, Union, cast, List

import torch
import numpy as np
from numpy.typing import NDArray

from ._numba import gufunc_char_idx, gufunc_pad_both, gufunc_pad_left
from ._utils import SeqType, StrSeqType, _check_axes, array_slice, cast_seqs
from .alphabets._alphabets import NucleotideAlphabet


def pad_seqs(
    seqs: SeqType,
    pad: Literal["left", "both", "right"],
    pad_value: Optional[str] = None,
    length: Optional[int] = None,
    length_axis: Optional[int] = None,
) -> NDArray[Union[np.bytes_, np.uint8]]:
    """_summary_

    Parameters
    ----------
    seqs : Iterable[str]
    pad : Literal["left", "both", "right"]
        How to pad. If padding on both sides and an odd amount of padding is needed, 1
        more pad value will be on the right side.
    pad_val : str, optional
        Single character to pad sequences with. Needed for string input. Ignored for OHE
        sequences.
    length : int, optional
        Needed for character or OHE array input. Length to pad or truncate sequences to.
        If not given, uses the length of longest sequence.
    length_axis : Optional[int]
        Needed for array input.

    Returns
    -------
    Array of padded or truncated sequences.
    """
    _check_axes(seqs, length_axis, False)

    string_input = isinstance(seqs, (str, list)) or (
        isinstance(seqs, np.ndarray) and seqs.dtype.kind == "U"
    ) or (
        isinstance(seqs, np.ndarray) and seqs.dtype.type == np.object_
    )

    seqs = cast_seqs(seqs)

    if length_axis is None:
        length_axis = -1

    if string_input:
        if pad_value is None:
            raise ValueError("Need a pad value for plain string input.")

        if length is not None:
            seqs = seqs[..., :length]

        seqs = seqs.view(np.uint8)

        if pad == "left":
            seqs = gufunc_pad_left(seqs)
        elif pad == "both":
            seqs = gufunc_pad_both(seqs)

        # convert empty character '' to pad_val
        seqs[seqs == 0] = ord(pad_value)

        seqs = cast(NDArray[np.bytes_], seqs.view("S1"))
    else:
        if length is None:
            raise ValueError("Need a length for array input.")

        length_diff = seqs.shape[length_axis] - length

        if length_diff == 0:
            return seqs
        elif length_diff > 0:  # longer than needed, truncate
            seqs = array_slice(seqs, length_axis, 0, length)
        else:  # shorter than needed, pad
            pad_arr_shape = (
                *seqs.shape[:length_axis],
                -length_diff,
                *seqs.shape[length_axis + 1 :],
            )
            if seqs.dtype == np.uint8:
                pad_arr = np.zeros(pad_arr_shape, np.uint8)
            else:
                if pad_value is None:
                    raise ValueError("Need a pad value for byte array input.")
                pad_arr = np.full(pad_arr_shape, pad_value.encode("ascii"), dtype="S1")
            seqs = np.concatenate([seqs, pad_arr], axis=length_axis)

    return seqs


def ohe(seqs: StrSeqType, alphabet: NucleotideAlphabet) -> NDArray[np.uint8]:
    """One hot encode a nucleotide sequence.

    Parameters
    ----------
    seqs : str, list[str], ndarray[str, bytes]
    alphabet : NucleotideAlphabet

    Returns
    -------
    NDArray[np.uint8]
        Ohe hot encoded nucleotide sequences.
    """
    return alphabet.ohe(seqs)


def decode_ohe(
    seqs: NDArray[np.uint8],
    ohe_axis: int,
    alphabet: NucleotideAlphabet,
    unknown_char: str = "N",
) -> NDArray[np.bytes_]:
    """Convert an OHE array to an S1 byte array.

    Parameters
    ----------
    seqs : NDArray[np.uint8]
    ohe_axis : int
    alphabet : NucleotideAlphabet
    unknown_char : str, optional
        Single character to use for unknown values, by default "N"

    Returns
    -------
    NDArray[np.bytes_]
    """
    return alphabet.decode_ohe(seqs=seqs, ohe_axis=ohe_axis, unknown_char=unknown_char)

<<<<<<< HEAD
    if ohe_axis < 0:
        ohe_axis_idx = ohe_arr.ndim + ohe_axis
    else:
        ohe_axis_idx = ohe_axis

    shape = *ohe_arr.shape[:ohe_axis_idx], *ohe_arr.shape[ohe_axis_idx + 1 :]

    _alphabet = np.concatenate([alphabet.array, [unknown_char.encode("ascii")]])

    return _alphabet[idx].reshape(shape)
=======
def tokenize(seqs: StrSeqType, alphabet: NucleotideAlphabet) -> NDArray[np.integer]:
    """Tokenize nucleotides. Replaces each nucleotide with its index in the alphabet.
    Nucleotides not in the alphabet are replaced with -1.

    Parameters
    ----------
    seqs : StrSeqType
    alphabet : NucleotideAlphabet

    Returns
    -------
    NDArray[int]
        Sequences of tokens (integers)
    """
    seqs = cast_seqs(seqs)
    return gufunc_char_idx(seqs.view(np.uint8), alphabet.array.view(np.uint8))

def decode_tokens(
    tokens: NDArray[np.integer], alphabet: NucleotideAlphabet, unknown_char: str = "N"
) -> NDArray[np.bytes_]:
    """Untokenize nucleotides. Replaces each token/index with its corresponding
    nucleotide in the alphabet.


    Parameters
    ----------
    ids : NDArray[np.integer]
    alphabet : NucleotideAlphabet
    unknown_char : str, optional
        Character to replace unknown tokens with, by default 'N'


    Returns
    -------
    NDArray[bytes] aka S1
        Sequences of nucleotides
    """
    chars = cast_seqs(alphabet.alphabet + unknown_char)
    return chars[tokens]
>>>>>>> a312407f
<|MERGE_RESOLUTION|>--- conflicted
+++ resolved
@@ -133,18 +133,6 @@
     """
     return alphabet.decode_ohe(seqs=seqs, ohe_axis=ohe_axis, unknown_char=unknown_char)
 
-<<<<<<< HEAD
-    if ohe_axis < 0:
-        ohe_axis_idx = ohe_arr.ndim + ohe_axis
-    else:
-        ohe_axis_idx = ohe_axis
-
-    shape = *ohe_arr.shape[:ohe_axis_idx], *ohe_arr.shape[ohe_axis_idx + 1 :]
-
-    _alphabet = np.concatenate([alphabet.array, [unknown_char.encode("ascii")]])
-
-    return _alphabet[idx].reshape(shape)
-=======
 def tokenize(seqs: StrSeqType, alphabet: NucleotideAlphabet) -> NDArray[np.integer]:
     """Tokenize nucleotides. Replaces each nucleotide with its index in the alphabet.
     Nucleotides not in the alphabet are replaced with -1.
@@ -183,5 +171,4 @@
         Sequences of nucleotides
     """
     chars = cast_seqs(alphabet.alphabet + unknown_char)
-    return chars[tokens]
->>>>>>> a312407f
+    return chars[tokens]