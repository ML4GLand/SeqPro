from typing import Literal, Optional, Union, cast, List

import torch
import numpy as np
from numpy.typing import NDArray

from ._numba import gufunc_char_idx, gufunc_pad_both, gufunc_pad_left
from ._utils import SeqType, StrSeqType, _check_axes, array_slice, cast_seqs
<<<<<<< HEAD
from ._helpers import _get_vocab, _sequencize, _one_hot2token
from tqdm.auto import tqdm
=======
from .alphabets._alphabets import NucleotideAlphabet

>>>>>>> ab28e8e4

def pad_seqs(
    seqs: SeqType,
    pad: Literal["left", "both", "right"],
    pad_value: Optional[str] = None,
    length: Optional[int] = None,
    length_axis: Optional[int] = None,
) -> NDArray[Union[np.bytes_, np.uint8]]:
    """_summary_

    Parameters
    ----------
    seqs : Iterable[str]
    pad : Literal["left", "both", "right"]
        How to pad. If padding on both sides and an odd amount of padding is needed, 1
        more pad value will be on the right side.
    pad_val : str, optional
        Single character to pad sequences with. Needed for string input. Ignored for OHE
        sequences.
    length : int, optional
        Needed for character or OHE array input. Length to pad or truncate sequences to.
        If not given, uses the length of longest sequence.
    length_axis : Optional[int]
        Needed for array input.

    Returns
    -------
    Array of padded or truncated sequences.
    """
    _check_axes(seqs, length_axis, False)

    string_input = isinstance(seqs, (str, list)) or (
        isinstance(seqs, np.ndarray) and seqs.dtype.kind == "U"
    )

    seqs = cast_seqs(seqs)

    if length_axis is None:
        length_axis = -1

    if string_input:
        if pad_value is None:
            raise ValueError("Need a pad value for plain string input.")

        if length is not None:
            seqs = seqs[..., :length]

        seqs = seqs.view(np.uint8)

        if pad == "left":
            seqs = gufunc_pad_left(seqs)
        elif pad == "both":
            seqs = gufunc_pad_both(seqs)

        # convert empty character '' to pad_val
        seqs[seqs == 0] = ord(pad_value)

        seqs = cast(NDArray[np.bytes_], seqs.view("S1"))
    else:
        if length is None:
            raise ValueError("Need a length for array input.")

        length_diff = seqs.shape[length_axis] - length

        if length_diff == 0:
            return seqs
        elif length_diff > 0:  # longer than needed, truncate
            seqs = array_slice(seqs, length_axis, 0, length)
        else:  # shorter than needed, pad
            pad_arr_shape = (
                *seqs.shape[:length_axis],
                -length_diff,
                *seqs.shape[length_axis + 1 :],
            )
            if seqs.dtype == np.uint8:
                pad_arr = np.zeros(pad_arr_shape, np.uint8)
            else:
                if pad_value is None:
                    raise ValueError("Need a pad value for byte array input.")
                pad_arr = np.full(pad_arr_shape, pad_value.encode("ascii"), dtype="S1")
            seqs = np.concatenate([seqs, pad_arr], axis=length_axis)

    return seqs


def ohe(seqs: StrSeqType, alphabet: NucleotideAlphabet) -> NDArray[np.uint8]:
    """One hot encode a nucleotide sequence.

    Parameters
    ----------
    seqs : str, list[str], ndarray[str, bytes]
    alphabet : NucleotideAlphabet

    Returns
    -------
    NDArray[np.uint8]
        Ohe hot encoded nucleotide sequences.
    """
    return alphabet.ohe(seqs)


def decode_ohe(
    seqs: NDArray[np.uint8],
    ohe_axis: int,
    alphabet: NucleotideAlphabet,
    unknown_char: str = "N",
) -> NDArray[np.bytes_]:
    """Convert an OHE array to an S1 byte array.

    Parameters
    ----------
    seqs : NDArray[np.uint8]
    ohe_axis : int
    alphabet : NucleotideAlphabet
    unknown_char : str, optional
        Single character to use for unknown values, by default "N"

    Returns
    -------
    NDArray[np.bytes_]
    """
    return alphabet.decode_ohe(seqs=seqs, ohe_axis=ohe_axis, unknown_char=unknown_char)


def tokenize(seqs: StrSeqType, alphabet: NucleotideAlphabet) -> NDArray[np.integer]:
    """Tokenize nucleotides. Replaces each nucleotide with its index in the alphabet.
    Nucleotides not in the alphabet are replaced with -1.

    Parameters
    ----------
    seqs : StrSeqType
    alphabet : NucleotideAlphabet

<<<<<<< HEAD
    return _alphabet[idx].reshape(shape)

# my own
def decode_seq(
    arr: np.ndarray,
    vocab: str = "DNA",
    neutral_value: int = -1,
    neutral_char: str = "N"
) -> str:
    """Convert a single one-hot encoded array back to string"""
    if isinstance(arr, torch.Tensor):
        arr = arr.numpy()
    return _sequencize(
        tvec=_one_hot2token(arr, neutral_value),
        vocab=vocab,
        neutral_value=neutral_value,
        neutral_char=neutral_char,
    )

# my own
def decode_seqs(
    arr: np.ndarray,
    vocab: str = "DNA",
    neutral_char: str = "N",
    neutral_value: int = -1,
    verbose: bool = True
) -> np.ndarray:
    """Convert a one-hot encoded array back to set of sequences"""
    arr_list: List[np.ndarray] = [
        decode_seq(
            arr=arr[i],
            vocab=vocab,
            neutral_value=neutral_value,
            neutral_char=neutral_char,
        )
        for i in tqdm(
            range(len(arr)),
            total=len(arr),
            desc="Decoding sequences",
            disable=not verbose,
        )
    ]
    return np.array(arr_list)
=======
    Returns
    -------
    NDArray[int]
        Sequences of tokens (integers)
    """
    seqs = cast_seqs(seqs)
    return gufunc_char_idx(seqs.view(np.uint8), alphabet.array.view(np.uint8))


def decode_tokens(
    tokens: NDArray[np.integer], alphabet: NucleotideAlphabet, unknown_char: str = "N"
) -> NDArray[np.bytes_]:
    """Untokenize nucleotides. Replaces each token/index with its corresponding
    nucleotide in the alphabet.

    Parameters
    ----------
    ids : NDArray[np.integer]
    alphabet : NucleotideAlphabet
    unknown_char : str, optional
        Character to replace unknown tokens with, by default 'N'

    Returns
    -------
    NDArray[bytes] aka S1
        Sequences of nucleotides
    """
    chars = cast_seqs(alphabet.alphabet + unknown_char)
    return chars[tokens]
>>>>>>> ab28e8e4
<|MERGE_RESOLUTION|>--- conflicted
+++ resolved
@@ -6,13 +6,8 @@
 
 from ._numba import gufunc_char_idx, gufunc_pad_both, gufunc_pad_left
 from ._utils import SeqType, StrSeqType, _check_axes, array_slice, cast_seqs
-<<<<<<< HEAD
-from ._helpers import _get_vocab, _sequencize, _one_hot2token
-from tqdm.auto import tqdm
-=======
 from .alphabets._alphabets import NucleotideAlphabet
 
->>>>>>> ab28e8e4
 
 def pad_seqs(
     seqs: SeqType,
@@ -136,7 +131,6 @@
     """
     return alphabet.decode_ohe(seqs=seqs, ohe_axis=ohe_axis, unknown_char=unknown_char)
 
-
 def tokenize(seqs: StrSeqType, alphabet: NucleotideAlphabet) -> NDArray[np.integer]:
     """Tokenize nucleotides. Replaces each nucleotide with its index in the alphabet.
     Nucleotides not in the alphabet are replaced with -1.
@@ -146,51 +140,6 @@
     seqs : StrSeqType
     alphabet : NucleotideAlphabet
 
-<<<<<<< HEAD
-    return _alphabet[idx].reshape(shape)
-
-# my own
-def decode_seq(
-    arr: np.ndarray,
-    vocab: str = "DNA",
-    neutral_value: int = -1,
-    neutral_char: str = "N"
-) -> str:
-    """Convert a single one-hot encoded array back to string"""
-    if isinstance(arr, torch.Tensor):
-        arr = arr.numpy()
-    return _sequencize(
-        tvec=_one_hot2token(arr, neutral_value),
-        vocab=vocab,
-        neutral_value=neutral_value,
-        neutral_char=neutral_char,
-    )
-
-# my own
-def decode_seqs(
-    arr: np.ndarray,
-    vocab: str = "DNA",
-    neutral_char: str = "N",
-    neutral_value: int = -1,
-    verbose: bool = True
-) -> np.ndarray:
-    """Convert a one-hot encoded array back to set of sequences"""
-    arr_list: List[np.ndarray] = [
-        decode_seq(
-            arr=arr[i],
-            vocab=vocab,
-            neutral_value=neutral_value,
-            neutral_char=neutral_char,
-        )
-        for i in tqdm(
-            range(len(arr)),
-            total=len(arr),
-            desc="Decoding sequences",
-            disable=not verbose,
-        )
-    ]
-    return np.array(arr_list)
-=======
     Returns
     -------
     NDArray[int]
@@ -199,12 +148,12 @@
     seqs = cast_seqs(seqs)
     return gufunc_char_idx(seqs.view(np.uint8), alphabet.array.view(np.uint8))
 
-
 def decode_tokens(
     tokens: NDArray[np.integer], alphabet: NucleotideAlphabet, unknown_char: str = "N"
 ) -> NDArray[np.bytes_]:
     """Untokenize nucleotides. Replaces each token/index with its corresponding
     nucleotide in the alphabet.
+
 
     Parameters
     ----------
@@ -213,11 +162,11 @@
     unknown_char : str, optional
         Character to replace unknown tokens with, by default 'N'
 
+
     Returns
     -------
     NDArray[bytes] aka S1
         Sequences of nucleotides
     """
     chars = cast_seqs(alphabet.alphabet + unknown_char)
-    return chars[tokens]
->>>>>>> ab28e8e4
+    return chars[tokens]