from . import alphabets
from ._analyzers import gc_content, length, nucleotide_content
from ._cleaners import remove_N_seqs, remove_only_N_seqs, sanitize_seq, sanitize_seqs
<<<<<<< HEAD
from ._encoders import ohe, ohe_to_bytes, pad_seqs, decode_seq, decode_seqs
from ._modifiers import bin_coverage, k_shuffle, reverse_complement, shuffle
from ._utils import cast_seqs, random_seq, random_seqs
=======
from ._encoders import decode_ohe, ohe, pad_seqs
from ._modifiers import bin_coverage, k_shuffle, random_seqs, reverse_complement
from ._utils import cast_seqs
from .alphabets import AminoAlphabet, NucleotideAlphabet
>>>>>>> ab28e8e4

__all__ = [
    "cast_seqs",
    "bin_coverage",
    "gc_content",
    "length",
    "nucleotide_content",
    "remove_N_seqs",
    "remove_only_N_seqs",
    "sanitize_seq",
    "sanitize_seqs",
    "ohe",
    "decode_ohe",
    "pad_seqs",
    "k_shuffle",
    "reverse_complement",
    "random_seqs",
    "NucleotideAlphabet",
    "AminoAlphabet",
    "alphabets",
]<|MERGE_RESOLUTION|>--- conflicted
+++ resolved
@@ -1,16 +1,10 @@
 from . import alphabets
 from ._analyzers import gc_content, length, nucleotide_content
 from ._cleaners import remove_N_seqs, remove_only_N_seqs, sanitize_seq, sanitize_seqs
-<<<<<<< HEAD
-from ._encoders import ohe, ohe_to_bytes, pad_seqs, decode_seq, decode_seqs
-from ._modifiers import bin_coverage, k_shuffle, reverse_complement, shuffle
-from ._utils import cast_seqs, random_seq, random_seqs
-=======
 from ._encoders import decode_ohe, ohe, pad_seqs
 from ._modifiers import bin_coverage, k_shuffle, random_seqs, reverse_complement
 from ._utils import cast_seqs
 from .alphabets import AminoAlphabet, NucleotideAlphabet
->>>>>>> ab28e8e4
 
 __all__ = [
     "cast_seqs",
