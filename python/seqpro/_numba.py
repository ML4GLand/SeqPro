from typing import Optional, Union, overload

import numba as nb
import numpy as np
from numpy.typing import NDArray


@nb.guvectorize(["(u1[:], u1[:])"], "(n)->(n)", target="parallel", cache=True)
def gufunc_pad_left(
    seq: NDArray[np.uint8], res: Optional[NDArray[np.uint8]] = None
) -> NDArray[np.uint8]:  # type: ignore
    shift = (seq == 0).sum()
    for i in nb.prange(len(seq)):
        res[(i + shift) % len(seq)] = seq[i]  # type: ignore


@nb.guvectorize(["(u1[:], u1[:])"], "(n)->(n)", target="parallel", cache=True)
def gufunc_pad_both(
    seq: NDArray[np.uint8], res: Optional[NDArray[np.uint8]] = None
) -> NDArray[np.uint8]:  # type: ignore
    shift = (seq == 0).sum() // 2
    for i in nb.prange(len(seq)):
        res[(i + shift) % len(seq)] = seq[i]  # type: ignore


@nb.guvectorize(["(u1, u1[:], u1[:])"], "(),(n)->(n)", target="parallel", cache=True)
def gufunc_ohe(
    char: Union[np.uint8, NDArray[np.uint8]],
    alphabet: NDArray[np.uint8],
    res: Optional[NDArray[np.uint8]] = None,
) -> NDArray[np.uint8]:  # type: ignore
    for i in nb.prange(len(alphabet)):
        res[i] = np.uint8(alphabet[i] == char)  # type: ignore


@nb.guvectorize(["(u1[:], intp[:])"], "(n)->()", target="parallel", cache=True)
def gufunc_ohe_char_idx(
    seq: NDArray[np.uint8],
    res: Optional[NDArray[np.intp]] = None,
) -> NDArray[np.intp]:  # type: ignore
    """Get the index of each character in an OHE array, leaving unknown as -1.

    For example, with an ACGT-coded OHE array, this maps an OHE array equal to
    [A, C, G, T, N] to [0, 1, 2, 3, -1].

    Parameters
    ----------
    seq : ndarray[np.uint8]
        A one-hot encoded array of sequence(s).
    res : ndarray[np.intp], optional

    Returns
    -------
    ndarray[np.intp]
    """
    res[0] = np.intp(-1)  # type: ignore
    for i in nb.prange(len(seq)):
        if seq[i] == 1:
            res[0] = i  # type: ignore


@overload
def gufunc_tokenize(
    seq: NDArray[np.uint8],
    source: NDArray[np.uint8],
    target: NDArray[np.int32],
    unknown_token: np.int32,
    res: Optional[NDArray[np.int32]] = None,
) -> NDArray[np.int32]: ...


@overload
def gufunc_tokenize(
    seq: NDArray[np.int32],
    source: NDArray[np.int32],
    target: NDArray[np.uint8],
    unknown_token: np.uint8,
    res: Optional[NDArray[np.uint8]] = None,
) -> NDArray[np.uint8]: ...


@nb.guvectorize(
<<<<<<< HEAD
    ["(u1, u1[:], i4[:], u1, i4[:])"],
=======
    ["(u1, u1[:], i4[:], i4, i4[:])", "(i4, i4[:], u1[:], u1, u1[:])"],
>>>>>>> e52234ac
    "(),(n),(n),()->()",
    target="parallel",
    cache=True,
)
def gufunc_tokenize(
    seq: NDArray[Union[np.int32, np.uint8]],
    source: NDArray[Union[np.int32, np.uint8]],
    target: NDArray[Union[np.int32, np.uint8]],
    unknown_token: Union[np.int32, np.uint8],
    res: Optional[NDArray[Union[np.int32, np.uint8]]] = None,
) -> NDArray[Union[np.int32, np.uint8]]:  # type: ignore
    """Tokenize a sequence.

    Note: np.int32 is returned since token IDs are generally used as indices into an array of embeddings
    (a la torch.nn.Embedding)."""
    res[0] = unknown_token  # type: ignore
    for i in nb.prange(len(source)):
        if seq == source[i]:
            res[0] = target[i]  # type: ignore
            break


@nb.guvectorize(
    ["(u1[:], u1[:, :], u1[:], u1[:])"],
    "(k),(j,k),(j)->()",
    target="parallel",
    cache=True,
)
def gufunc_translate(
    seq: NDArray[np.uint8],
    codons: NDArray[np.uint8],
    aminos_acids: NDArray[np.uint8],
    res: Optional[NDArray[np.uint8]] = None,
) -> NDArray[np.uint8]:  # type: ignore
    """Translate 3-mers into amino acids.

    Parameters
    ----------
    seq : NDArray[np.uint8]
        A k-mer or ndarray of k-mers.
    codons : NDArray[np.uint8]
        All unique k-mer codons as an (n, k) array.
    aminos_acids : NDArray[np.uint8]
        All amino acids corresponding to each codon, in matching order.
    res : NDArray[np.uint8], optional
        Array to save the result in, by default None
    """
    for i in nb.prange(len(codons)):
        if (seq == codons[i]).all():
            res[0] = aminos_acids[i]  # type: ignore
            break<|MERGE_RESOLUTION|>--- conflicted
+++ resolved
@@ -80,11 +80,7 @@
 
 
 @nb.guvectorize(
-<<<<<<< HEAD
-    ["(u1, u1[:], i4[:], u1, i4[:])"],
-=======
     ["(u1, u1[:], i4[:], i4, i4[:])", "(i4, i4[:], u1[:], u1, u1[:])"],
->>>>>>> e52234ac
     "(),(n),(n),()->()",
     target="parallel",
     cache=True,
